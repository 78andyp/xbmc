/*
 *      Copyright (C) 2015-2017 Team Kodi
 *      http://kodi.tv
 *
 *  This Program is free software; you can redistribute it and/or modify
 *  it under the terms of the GNU General Public License as published by
 *  the Free Software Foundation; either version 2, or (at your option)
 *  any later version.
 *
 *  This Program is distributed in the hope that it will be useful,
 *  but WITHOUT ANY WARRANTY; without even the implied warranty of
 *  MERCHANTABILITY or FITNESS FOR A PARTICULAR PURPOSE. See the
 *  GNU General Public License for more details.
 *
 *  You should have received a copy of the GNU General Public License
 *  along with this Program; see the file COPYING.  If not, see
 *  <http://www.gnu.org/licenses/>.
 *
 */
#pragma once

#include <memory>
#include <vector>

namespace KODI
{
namespace GAME
{
  class CController;
<<<<<<< HEAD
  typedef std::shared_ptr<CController> ControllerPtr;
  typedef std::vector<ControllerPtr>   ControllerVector;
}
=======
  using ControllerPtr = std::shared_ptr<CController>;
  using ControllerVector = std::vector<ControllerPtr>;
>>>>>>> c3ef2626
}<|MERGE_RESOLUTION|>--- conflicted
+++ resolved
@@ -27,12 +27,7 @@
 namespace GAME
 {
   class CController;
-<<<<<<< HEAD
-  typedef std::shared_ptr<CController> ControllerPtr;
-  typedef std::vector<ControllerPtr>   ControllerVector;
-}
-=======
   using ControllerPtr = std::shared_ptr<CController>;
   using ControllerVector = std::vector<ControllerPtr>;
->>>>>>> c3ef2626
+}
 }